{-# LANGUAGE DeriveDataTypeable #-}
{-# LANGUAGE DeriveFoldable     #-}
{-# LANGUAGE DeriveFunctor      #-}
{-# LANGUAGE DeriveTraversable  #-}
{-# LANGUAGE EmptyDataDecls     #-}
{-# LANGUAGE FlexibleInstances  #-}
{-# OPTIONS_GHC -fno-warn-unused-imports       #-}

-----------------------------------------------------------------------------
-- |
-- Module      :  Data.Monoid.Inf
-- Copyright   :  (c) 2012-2015 diagrams-core team (see LICENSE)
-- License     :  BSD-style (see LICENSE)
-- Maintainer  :  diagrams-discuss@googlegroups.com
--
-- Make semigroups under 'min' or 'max' into monoids by adjoining an
-- element corresponding to infinity (positive or negative,
-- respectively). These types are similar to @Option (Min a)@ and
-- @Option (Max a)@ respectively, except that the 'Ord' instance
-- matches the 'Monoid' instance.
--
-----------------------------------------------------------------------------

module Data.Monoid.Inf
       ( Inf(..)
       , Pos, Neg
       , PosInf, NegInf
       , minimum, maximum
       -- * Type-restricted constructors
       , posInfty, negInfty
       , posFinite, negFinite
       ) where

import           Control.Applicative (liftA2)
import           Data.Data
import           Data.Semigroup
import           Prelude             hiding (maximum, minimum)
import qualified Prelude             as P

import           Data.Foldable       (Foldable)
import           Data.Traversable    (Traversable)

-- | Type index indicating positive infinity.
data Pos
-- | Type index indicating negative infinity.
data Neg

-- | @Inf p a@ represents the type 'a' extended with a new "infinite"
--   value, which is treated as either positive or negative infinity
--   depending on the type index 'p'.  This type exists mostly for its
--   'Ord', 'Semigroup', and 'Monoid' instances.
data Inf p a = Infinity | Finite a
  deriving (Data, Typeable, Show, Read, Eq, Functor, Foldable,
            Traversable)

-- | The type 'a' extended with positive infinity.
type PosInf a = Inf Pos a

-- | The type 'a' extended with negative infinity.
type NegInf a = Inf Neg a

-- | Positive infinity is greater than any finite value.
instance Ord a => Ord (Inf Pos a) where
  compare Infinity Infinity = EQ
  compare Infinity Finite{} = GT
  compare Finite{} Infinity = LT
  compare (Finite a) (Finite b) = compare a b

-- | Negative infinity is less than any finite value.
instance Ord a => Ord (Inf Neg a) where
  compare Infinity Infinity = EQ
  compare Infinity Finite{} = LT
  compare Finite{} Infinity = GT
  compare (Finite a) (Finite b) = compare a b

-- | An ordered type extended with positive infinity is a semigroup
--   under 'min'.
instance Ord a => Semigroup (Inf Pos a) where
  (<>) = min

-- | An ordered type extended with negative infinity is a semigroup
--   under 'max'.
instance Ord a => Semigroup (Inf Neg a) where
  (<>) = max

-- | An ordered type extended with positive infinity is a monoid under
--   'min', with positive infinity as the identity element.
instance Ord a => Monoid (Inf Pos a) where
  mempty = Infinity
  mappend = (<>)

-- | An ordered type extended with negative infinity is a monoid under
--   'max', with negative infinity as the identity element.
instance Ord a => Monoid (Inf Neg a) where
  mempty = Infinity
  mappend = (<>)

<<<<<<< HEAD
instance Applicative (Inf p) where
    pure = Finite
    Infinity <*> _ = Infinity
    _ <*> Infinity = Infinity
    Finite f <*> Finite x = Finite $ f x

instance Monad (Inf p) where
    Infinity >>= _ = Infinity
    Finite x >>= f = f x

instance Bounded a => Bounded (NegInf a) where
    minBound = Infinity
    maxBound = Finite maxBound

instance Bounded a => Bounded (PosInf a) where
    minBound = Finite minBound
    maxBound = Infinity

=======
-- | Find the minimum of a list of values.  Returns positive infinity
--   iff the list is empty.
>>>>>>> 94c1d5d2
minimum :: Ord a => [a] -> PosInf a
minimum xs = P.minimum (Infinity : map Finite xs)

-- | Find the maximum of a list of values.  Returns negative infinity
--   iff the list is empty.
maximum :: Ord a => [a] -> NegInf a
maximum xs = P.maximum (Infinity : map Finite xs)

-- | Positive infinity.
posInfty :: PosInf a

-- | Negative infinity.
negInfty :: NegInf a

-- | Embed a finite value into the space of such values extended with
--   positive infinity.
posFinite :: a -> PosInf a

-- | Embed a finite value into the space of such values extended with
--   negative infinity.
negFinite :: a -> NegInf a

posInfty = Infinity
negInfty = Infinity
posFinite = Finite
negFinite = Finite<|MERGE_RESOLUTION|>--- conflicted
+++ resolved
@@ -95,7 +95,6 @@
   mempty = Infinity
   mappend = (<>)
 
-<<<<<<< HEAD
 instance Applicative (Inf p) where
     pure = Finite
     Infinity <*> _ = Infinity
@@ -114,10 +113,8 @@
     minBound = Finite minBound
     maxBound = Infinity
 
-=======
 -- | Find the minimum of a list of values.  Returns positive infinity
 --   iff the list is empty.
->>>>>>> 94c1d5d2
 minimum :: Ord a => [a] -> PosInf a
 minimum xs = P.minimum (Infinity : map Finite xs)
 
