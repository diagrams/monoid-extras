name:                monoid-extras
version:             0.6.1
x-revision:          1
synopsis:            Various extra monoid-related definitions and utilities
description:         Various extra monoid-related definitions and utilities,
                     such as monoid actions, monoid coproducts, semi-direct
                     products, \"deletable\" monoids, \"split\" monoids,
                     and \"cut\" monoids.
license:             BSD3
license-file:        LICENSE
extra-source-files:  CHANGES
author:              Brent Yorgey
maintainer:          diagrams-discuss@googlegroups.com
bug-reports:         https://github.com/diagrams/monoid-extras/issues
category:            Data
build-type:          Simple
cabal-version:       >=1.10
tested-with:         GHC ==8.4.4 || ==8.6.5 || ==8.8.4 || ==8.10.7 || ==9.0.2 || ==9.2.4 || ==9.4.1

source-repository head
  type: git
  location: https://github.com/diagrams/monoid-extras.git

library
  default-language:  Haskell2010
  exposed-modules:   Data.Monoid.Action,
                     Data.Monoid.SemiDirectProduct,
                     Data.Monoid.SemiDirectProduct.Strict
                     Data.Monoid.Coproduct,
                     Data.Monoid.Coproduct.Strict,
                     Data.Monoid.Cut,
                     Data.Monoid.Deletable,
                     Data.Monoid.Endomorphism,
                     Data.Monoid.Inf,
                     Data.Monoid.MList,
                     Data.Monoid.Recommend,
                     Data.Monoid.Split,
                     Data.Monoid.WithSemigroup

  build-depends:     base >= 4.11 && < 4.18,
                     groups < 0.6,
                     semigroupoids >= 4.0 && < 5.4

  hs-source-dirs:    src

  ghc-options: -Wall

  other-extensions:  DeriveFunctor
                     FlexibleInstances
                     MultiParamTypeClasses
                     TypeOperators
                     ConstraintKinds

benchmark semi-direct-product
  default-language:  Haskell2010
  hs-source-dirs: benchmarks
  main-is: SemiDirectProduct.hs
  type: exitcode-stdio-1.0
<<<<<<< HEAD
  build-depends: base          >= 4.3 &&  < 4.18
=======
  build-depends: base          >= 4.3 &&  < 4.17
>>>>>>> 3593acd4
               , semigroups
               , criterion
               , monoid-extras<|MERGE_RESOLUTION|>--- conflicted
+++ resolved
@@ -56,11 +56,7 @@
   hs-source-dirs: benchmarks
   main-is: SemiDirectProduct.hs
   type: exitcode-stdio-1.0
-<<<<<<< HEAD
   build-depends: base          >= 4.3 &&  < 4.18
-=======
-  build-depends: base          >= 4.3 &&  < 4.17
->>>>>>> 3593acd4
                , semigroups
                , criterion
                , monoid-extras